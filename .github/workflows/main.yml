name: tests

on:
  - push
  - pull_request

jobs:
  build:
    name: clingox ${{ matrix.python-version }} ${{ matrix.os }}
    runs-on: ${{ matrix.os }}
    strategy:
      fail-fast: false
      matrix:
        os: ['ubuntu-latest', 'macos-latest', 'windows-latest']
        python-version: ['3.7']

    steps:
    - uses: actions/checkout@v2

    - name: setup miniconda
      uses: goanpeca/setup-miniconda@v1.1.2
      with:
        auto-update-conda: true
        python-version: ${{ matrix.python-version }}
        activate-environment: clingox
        channels: potassco/label/dev,conda-forge

    - name: install prerequisites
      shell: pwsh
<<<<<<< HEAD
      run: conda install clingo clingo-dl clingcon mypy pylint coverage
=======
      run: conda install clingo clingo-dl clingcon mypy pylint
>>>>>>> e4948cfb

    - name: info
      shell: pwsh
      run: |
        conda info
        conda list
        python -VV

    - name: test
      shell: pwsh
      run: |
        python -m unittest discover -v
        mypy -p clingox
<<<<<<< HEAD
        pylint clingox
        coverage run -m unittest discover -v
        coverage report --fail-under=100
=======
        pylint clingox
>>>>>>> e4948cfb
<|MERGE_RESOLUTION|>--- conflicted
+++ resolved
@@ -27,11 +27,7 @@
 
     - name: install prerequisites
       shell: pwsh
-<<<<<<< HEAD
       run: conda install clingo clingo-dl clingcon mypy pylint coverage
-=======
-      run: conda install clingo clingo-dl clingcon mypy pylint
->>>>>>> e4948cfb
 
     - name: info
       shell: pwsh
@@ -43,12 +39,7 @@
     - name: test
       shell: pwsh
       run: |
-        python -m unittest discover -v
+        coverage run -m unittest discover -v
         mypy -p clingox
-<<<<<<< HEAD
         pylint clingox
-        coverage run -m unittest discover -v
-        coverage report --fail-under=100
-=======
-        pylint clingox
->>>>>>> e4948cfb
+        coverage report --fail-under=100